--- conflicted
+++ resolved
@@ -38,7 +38,6 @@
 // ----------------------------------------------------
 // g
 
-<<<<<<< HEAD
 g_wk_t lattice_dyson_g0_wk(double mu, e_k_cvt e_k, gf_mesh<imfreq> mesh) {
 
   auto I = nda::eye<ek_vt::scalar_t>(e_k.target_shape()[0]);
@@ -46,16 +45,6 @@
   g0_wk() = 0.0;
 
   auto arr = mpi_view(g0_wk.mesh());
-=======
-#ifdef TPRF_OMP
-
-  g_wk_t lattice_dyson_g0_wk(double mu, e_k_cvt e_k, mesh::imfreq mesh) {
-
-    auto I = nda::eye<ek_vt::scalar_t>(e_k.target_shape()[0]);
-    g_wk_t g0_wk({mesh, e_k.mesh()}, e_k.target_shape());
-
-    auto arr = mpi_view(g0_wk.mesh());
->>>>>>> 577dac13
 
 #pragma omp parallel for
   for (unsigned int idx = 0; idx < arr.size(); idx++) {
@@ -65,25 +54,7 @@
 
   g0_wk = mpi::all_reduce(g0_wk);
   return g0_wk;
-  }
-
-<<<<<<< HEAD
-=======
-#else
-
-  g_wk_t lattice_dyson_g0_wk(double mu, e_k_cvt e_k, mesh::imfreq mesh) {
-
-    auto I = nda::eye<ek_vt::scalar_t>(e_k.target_shape()[0]);
-    g_wk_t g0_wk({mesh, e_k.mesh()}, e_k.target_shape());
-
-    for (auto const &[w, k] : mpi_view(g0_wk.mesh())) g0_wk[w, k] = inverse((w + mu) * I - e_k(k));
-
-    g0_wk = mpi::all_reduce(g0_wk);
-    return g0_wk;
-  }
-  
-#endif
->>>>>>> 577dac13
+}
 
 // ----------------------------------------------------
 
