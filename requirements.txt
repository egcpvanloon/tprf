--- conflicted
+++ resolved
@@ -2,14 +2,11 @@
 mako
 numpy
 scipy
-<<<<<<< HEAD
 setuptools
-=======
 # For documentation builds we additionaly require
 #sphinx
 #numpydoc
 #nbsphinx
 #sphinx_rtd_theme
 #myst_parser
-#linkify-it-py
->>>>>>> 2ec749ad
+#linkify-it-py