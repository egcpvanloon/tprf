--- conflicted
+++ resolved
@@ -1,29 +1,25 @@
 # ##############################################################################
 #
-# app4triqs - An example application using triqs and cpp2py
+# Copyright (C) 2017-2018 N. Wentzell, O. Parcollet
+# Copyright (C) 2019 The Simons Foundation
+#  authors: N. Wentzell, P. Dumitrescu, H. Strand
 #
-# Copyright (C) ...
-#
-# app4triqs is free software: you can redistribute it and/or modify it under the
+# triqs_tprf is free software: you can redistribute it and/or modify it under the
 # terms of the GNU General Public License as published by the Free Software
 # Foundation, either version 3 of the License, or (at your option) any later
 # version.
 #
-# app4triqs is distributed in the hope that it will be useful, but WITHOUT ANY
+# triqs_tprf is distributed in the hope that it will be useful, but WITHOUT ANY
 # WARRANTY; without even the implied warranty of MERCHANTABILITY or FITNESS FOR
 # A PARTICULAR PURPOSE. See the GNU General Public License for more details.
 #
 # You should have received a copy of the GNU General Public License along with
-# app4triqs (in the file COPYING.txt in this directory). If not, see
+# triqs_tprf (in the file COPYING.txt in this directory). If not, see
 # <http://www.gnu.org/licenses/>.
 #
 # ##############################################################################
 
 cmake_minimum_required(VERSION 3.0.2 FATAL_ERROR)
-<<<<<<< HEAD
-project(triqs_tprf CXX)
-=======
->>>>>>> 3b1b412b
 if(POLICY CMP0074)
   cmake_policy(SET CMP0074 NEW)
 endif()
@@ -31,7 +27,7 @@
 # ############
 # Define Project
 
-project(APP4TRIQS VERSION 2.2.0 LANGUAGES CXX)
+project(TPRF VERSION 2.2.0 LANGUAGES CXX)
 
 # ############
 # Load TRIQS and CPP2PY
@@ -70,17 +66,6 @@
 # Export the list of compile-commands into compile_commands.json
 set(CMAKE_EXPORT_COMPILE_COMMANDS ON)
 
-<<<<<<< HEAD
-# Enable compiler warnings for the whole project
-add_compile_options(-Wall
-		     $<$<CONFIG:Debug>:-Og>
-		     $<$<CONFIG:Debug>:-ggdb3>
-		     )
-
-# Load Dependencies
-find_package(TRIQS 2.1 REQUIRED)
-find_package(Cpp2Py 1.6 REQUIRED)
-=======
 # Global compiler options
 add_compile_options(
   $<$<CONFIG:Debug>:-Og>
@@ -89,7 +74,7 @@
 
 # Create an Interface target for compiler warnings
 add_library(project_warnings INTERFACE)
-install(TARGETS project_warnings EXPORT app4triqs-targets)
+install(TARGETS project_warnings EXPORT triqs_tprf-targets)
 target_compile_options(project_warnings
   INTERFACE
     -Wall
@@ -98,25 +83,13 @@
     -Wpedantic
     -Wno-sign-compare
 )
->>>>>>> 3b1b412b
 
 # #############
 # Load non-TRIQS Dependencies
 
-<<<<<<< HEAD
-# Define the triqs_tprf version numbers and get the git hash
-set(TPRF_VERSION_MAJOR 2)
-set(TPRF_VERSION_MINOR 1)
-set(TPRF_VERSION_PATCH 0)
-set(TPRF_VERSION ${TPRF_VERSION_MAJOR}.${TPRF_VERSION_MINOR}.${TPRF_VERSION_PATCH})
-triqs_get_git_hash_of_source_dir(TPRF_GIT_HASH)
-message(STATUS "triqs_tprf version : ${TPRF_VERSION}")
-message(STATUS "Git hash: ${TPRF_GIT_HASH}")
-=======
 
 # #############
 # Build Project
->>>>>>> 3b1b412b
 
 # Build and install the triqs_tprf library
 add_subdirectory(c++/triqs_tprf)
@@ -157,25 +130,13 @@
   if(NOT CMAKE_INSTALL_PREFIX STREQUAL "/usr")
     message(FATAL_ERROR "CMAKE_INSTALL_PREFIX must be /usr for packaging")
   endif()
-<<<<<<< HEAD
-  SET(CPACK_GENERATOR "DEB")
-  SET(CPACK_PACKAGE_VERSION ${TPRF_VERSION})
-  SET(CPACK_PACKAGE_CONTACT "https://github.com/TRIQS/tprf")
-  EXECUTE_PROCESS(COMMAND dpkg --print-architecture OUTPUT_VARIABLE CMAKE_DEBIAN_PACKAGE_ARCHITECTURE OUTPUT_STRIP_TRAILING_WHITESPACE)
-  SET(CPACK_DEBIAN_PACKAGE_DEPENDS "triqs (>= 2.1)")
-  SET(CPACK_DEBIAN_PACKAGE_SHLIBDEPS ON)
-  SET(CPACK_DEBIAN_PACKAGE_GENERATE_SHLIBS ON)
-  INCLUDE(CPack)
-endif()
-=======
-  set(CPACK_PACKAGE_NAME app4triqs)
+  set(CPACK_PACKAGE_NAME triqs_tprf)
   set(CPACK_GENERATOR "DEB")
   set(CPACK_PACKAGE_VERSION ${PROJECT_VERSION})
-  set(CPACK_PACKAGE_CONTACT "https://github.com/TRIQS/app4triqs")
+  set(CPACK_PACKAGE_CONTACT "https://github.com/TRIQS/tprf")
   execute_process(COMMAND dpkg --print-architecture OUTPUT_VARIABLE CMAKE_DEBIAN_PACKAGE_ARCHITECTURE OUTPUT_STRIP_TRAILING_WHITESPACE)
   set(CPACK_DEBIAN_PACKAGE_DEPENDS "triqs (>= 2.2)")
   set(CPACK_DEBIAN_PACKAGE_SHLIBDEPS ON)
   set(CPACK_DEBIAN_PACKAGE_GENERATE_SHLIBS ON)
   include(CPack)
 endif()
->>>>>>> 3b1b412b
