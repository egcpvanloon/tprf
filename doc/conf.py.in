--- conflicted
+++ resolved
@@ -46,11 +46,7 @@
 
 version = '@PROJECT_VERSION@'
 
-<<<<<<< HEAD
 copyright = '2017, H. U.R. Strand'
-=======
-copyright = '2017-2018 N. Wentzell, O. Parcollet 2018-2021 The Simons Foundation, authors: N. Wentzell, D. Simons, H. Strand, O. Parcollet'
->>>>>>> e2332d4d
 
 mathjax_path = "https://cdnjs.cloudflare.com/ajax/libs/mathjax/2.7.7/MathJax.js?config=default"
 templates_path = ['@CMAKE_CURRENT_SOURCE_DIR@/_templates']
@@ -80,18 +76,9 @@
 }
 
 html_show_sphinx = False
-<<<<<<< HEAD
-html_context = {'header_title': 'tprf',
-                'header_subtitle': 'Two-particle response function tool box based on the <a class="triqs" style="font-size: 12px" href="https://triqs.github.io">TRIQS</a> library',
-                'header_links': [['Install', 'install'],
-                                 ['Documentation', 'documentation'],
-                                 ['Issues', 'issues'],
-                                 ['About tprf', 'about']]}
-=======
 
 html_context = {'header_title': '@PROJECT_NAME@'}
 
->>>>>>> e2332d4d
 html_static_path = ['@CMAKE_CURRENT_SOURCE_DIR@/_static']
 html_sidebars = {'index': ['sideb.html', 'searchbox.html']}
 
