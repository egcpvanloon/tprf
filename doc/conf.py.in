# -*- coding: utf-8 -*-
#
# TRIQS documentation build configuration file

import sys
sys.path.insert(0, "@CMAKE_CURRENT_SOURCE_DIR@/sphinxext")
sys.path.insert(0, "@CMAKE_CURRENT_SOURCE_DIR@/sphinxext/numpydoc")

# exclude these folders from scanning by sphinx
exclude_patterns = ['_templates']

extensions = ['sphinx.ext.autodoc',
              'sphinx.ext.mathjax',
              'sphinx.ext.intersphinx',
              'sphinx.ext.doctest',
              'sphinx.ext.todo',
              'sphinx.ext.viewcode',
              'sphinx.ext.autosummary',
              'sphinx.ext.githubpages',
              'sphinx_autorun',
              'nbsphinx',
              'myst_parser',
              'matplotlib.sphinxext.plot_directive',
              'numpydoc',
              'nbsphinx',
              'IPython.sphinxext.ipython_console_highlighting',
              ]

myst_enable_extensions = [
    "amsmath",
    "colon_fence",
    "deflist",
    "dollarmath",
    "html_admonition",
    "html_image",
    "linkify",
    "replacements",
    "smartquotes",
    "substitution",
    "tasklist",
]

# The name of the Pygments (syntax highlighting) style to use.
pygments_style = 'sphinx'

source_suffix = '.rst'

<<<<<<< HEAD
project = 'TPRF - Two-Particle Response Function tool box for TRIQS'

=======
# Turn on sphinx.ext.autosummary
autosummary_generate = True
autosummary_imported_members=False

project = '@PROJECT_NAME@'
>>>>>>> 8362b69e
version = '@PROJECT_VERSION@'

copyright = '2017, H. U.R. Strand'

mathjax_path = "https://cdnjs.cloudflare.com/ajax/libs/mathjax/2.7.7/MathJax.js?config=default"
templates_path = ['@CMAKE_CURRENT_SOURCE_DIR@/_templates']

# this requires the sphinx_rtd_theme to be installed via pip
html_theme = 'sphinx_rtd_theme'
# this loads the custom css file to change the page width
html_style = 'css/custom.css'

#html_favicon = '@CMAKE_CURRENT_SOURCE_DIR@/logos/favicon.ico'
#html_logo = '@CMAKE_CURRENT_SOURCE_DIR@/logos/logo.png'

# options for the the rtd theme
html_theme_options = {
    'logo_only': False,
    'display_version': True,
    'prev_next_buttons_location': 'bottom',
    'style_external_links': False,
    'vcs_pageview_mode': '',
    'style_nav_header_background': '#7E588A',
    # Toc options
    'collapse_navigation': False,
    'sticky_navigation': True,
    'navigation_depth': 5,
    'includehidden': True,
    'titles_only': False
}

html_show_sphinx = False

html_context = {'header_title': '@PROJECT_NAME@'}

html_static_path = ['@CMAKE_CURRENT_SOURCE_DIR@/_static']
html_sidebars = {'index': ['sideb.html', 'searchbox.html']}

htmlhelp_basename = 'TPRFdoc'

intersphinx_mapping = {'python': ('https://docs.python.org/3.8', None), 'triqslibs': ('https://triqs.github.io/triqs/latest', None)}

# open links in new tab instead of same window
from sphinx.writers.html import HTMLTranslator
from docutils import nodes
from docutils.nodes import Element

class PatchedHTMLTranslator(HTMLTranslator):

    def visit_reference(self, node: Element) -> None:
        atts = {'class': 'reference'}
        if node.get('internal') or 'refuri' not in node:
            atts['class'] += ' internal'
        else:
            atts['class'] += ' external'
            # ---------------------------------------------------------
            # Customize behavior (open in new tab, secure linking site)
            atts['target'] = '_blank'
            atts['rel'] = 'noopener noreferrer'
            # ---------------------------------------------------------
        if 'refuri' in node:
            atts['href'] = node['refuri'] or '#'
            if self.settings.cloak_email_addresses and atts['href'].startswith('mailto:'):
                atts['href'] = self.cloak_mailto(atts['href'])
                self.in_mailto = True
        else:
            assert 'refid' in node, \
                   'References must have "refuri" or "refid" attribute.'
            atts['href'] = '#' + node['refid']
        if not isinstance(node.parent, nodes.TextElement):
            assert len(node) == 1 and isinstance(node[0], nodes.image)
            atts['class'] += ' image-reference'
        if 'reftitle' in node:
            atts['title'] = node['reftitle']
        if 'target' in node:
            atts['target'] = node['target']
        self.body.append(self.starttag(node, 'a', '', **atts))
 
        if node.get('secnumber'):
            self.body.append(('%s' + self.secnumber_suffix) %
                             '.'.join(map(str, node['secnumber'])))

def setup(app):
    app.set_translator('html', PatchedHTMLTranslator)<|MERGE_RESOLUTION|>--- conflicted
+++ resolved
@@ -5,9 +5,6 @@
 import sys
 sys.path.insert(0, "@CMAKE_CURRENT_SOURCE_DIR@/sphinxext")
 sys.path.insert(0, "@CMAKE_CURRENT_SOURCE_DIR@/sphinxext/numpydoc")
-
-# exclude these folders from scanning by sphinx
-exclude_patterns = ['_templates']
 
 extensions = ['sphinx.ext.autodoc',
               'sphinx.ext.mathjax',
@@ -45,16 +42,8 @@
 
 source_suffix = '.rst'
 
-<<<<<<< HEAD
 project = 'TPRF - Two-Particle Response Function tool box for TRIQS'
 
-=======
-# Turn on sphinx.ext.autosummary
-autosummary_generate = True
-autosummary_imported_members=False
-
-project = '@PROJECT_NAME@'
->>>>>>> 8362b69e
 version = '@PROJECT_VERSION@'
 
 copyright = '2017, H. U.R. Strand'
